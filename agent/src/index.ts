import { PostgresDatabaseAdapter } from "@ai16z/adapter-postgres";
import { SqliteDatabaseAdapter } from "@ai16z/adapter-sqlite";
import { AutoClientInterface } from "@ai16z/client-auto";
import { DiscordClientInterface } from "@ai16z/client-discord";
import { FarcasterAgentClient } from "@ai16z/client-farcaster";
import { LensAgentClient } from "@ai16z/client-lens";
import { SlackClientInterface } from "@ai16z/client-slack";
import { TelegramClientInterface } from "@ai16z/client-telegram";
import { TwitterClientInterface } from "@ai16z/client-twitter";
import {
    AgentRuntime,
    CacheManager,
    Character,
    Clients,
    DbCacheAdapter,
    defaultCharacter,
    elizaLogger,
    FsCacheAdapter,
    IAgentRuntime,
    ICacheManager,
    IDatabaseAdapter,
    IDatabaseCacheAdapter,
    ModelProviderName,
    settings,
    stringToUuid,
    validateCharacterConfig,
} from "@ai16z/eliza";
import { zgPlugin } from "@ai16z/plugin-0g";
import { bootstrapPlugin } from "@ai16z/plugin-bootstrap";
import createGoatPlugin from "@ai16z/plugin-goat";
// import { intifacePlugin } from "@ai16z/plugin-intiface";
import { DirectClient } from "@ai16z/client-direct";
import { aptosPlugin } from "@ai16z/plugin-aptos";
import {
    advancedTradePlugin,
    coinbaseCommercePlugin,
    coinbaseMassPaymentsPlugin,
    tokenContractPlugin,
    tradePlugin,
    webhookPlugin,
} from "@ai16z/plugin-coinbase";
import { confluxPlugin } from "@ai16z/plugin-conflux";
import { evmPlugin } from "@ai16z/plugin-evm";
import { flowPlugin } from "@ai16z/plugin-flow";
import { imageGenerationPlugin } from "@ai16z/plugin-image-generation";
import { multiversxPlugin } from "@ai16z/plugin-multiversx";
import { nearPlugin } from "@ai16z/plugin-near";
import { createNodePlugin } from "@ai16z/plugin-node";
import { solanaPlugin } from "@ai16z/plugin-solana";
<<<<<<< HEAD
import { TEEMode, teePlugin } from "@ai16z/plugin-tee";
import { tonPlugin } from "@ai16z/plugin-ton";
import { zksyncEraPlugin } from "@ai16z/plugin-zksync-era";
import { nftGenerationPlugin, createNFTApiRouter } from "@ai16z/plugin-nft-generation";
=======
import { teePlugin, TEEMode } from "@ai16z/plugin-tee";
import { aptosPlugin, TransferAptosToken } from "@ai16z/plugin-aptos";
import { flowPlugin } from "@ai16z/plugin-flow";
import { suiPlugin } from "@ai16z/plugin-sui";
>>>>>>> b7bf5c1e
import Database from "better-sqlite3";
import fs from "fs";
import path from "path";
import { fileURLToPath } from "url";
import yargs from "yargs";

const __filename = fileURLToPath(import.meta.url); // get the resolved path to the file
const __dirname = path.dirname(__filename); // get the name of the directory

export const wait = (minTime: number = 1000, maxTime: number = 3000) => {
    const waitTime =
        Math.floor(Math.random() * (maxTime - minTime + 1)) + minTime;
    return new Promise((resolve) => setTimeout(resolve, waitTime));
};

const logFetch = async (url: string, options: any) => {
    elizaLogger.info(`Fetching ${url}`);
    elizaLogger.info(JSON.stringify(options, null, 2));
    return fetch(url, options);
};

export function parseArguments(): {
    character?: string;
    characters?: string;
} {
    try {
        return yargs(process.argv.slice(3))
            .option("character", {
                type: "string",
                description: "Path to the character JSON file",
            })
            .option("characters", {
                type: "string",
                description:
                    "Comma separated list of paths to character JSON files",
            })
            .parseSync();
    } catch (error) {
        elizaLogger.error("Error parsing arguments:", error);
        return {};
    }
}

function tryLoadFile(filePath: string): string | null {
    try {
        return fs.readFileSync(filePath, "utf8");
    } catch (e) {
        return null;
    }
}

function isAllStrings(arr: unknown[]): boolean {
    return Array.isArray(arr) && arr.every((item) => typeof item === "string");
}

export async function loadCharacters(
    charactersArg: string
): Promise<Character[]> {
    let characterPaths = charactersArg
        ?.split(",")
        .map((filePath) => filePath.trim());
    const loadedCharacters = [];

    if (characterPaths?.length > 0) {
        for (const characterPath of characterPaths) {
            let content = null;
            let resolvedPath = "";

            // Try different path resolutions in order
            const pathsToTry = [
                characterPath, // exact path as specified
                path.resolve(process.cwd(), characterPath), // relative to cwd
                path.resolve(process.cwd(), "agent", characterPath), // Add this
                path.resolve(__dirname, characterPath), // relative to current script
                path.resolve(
                    __dirname,
                    "characters",
                    path.basename(characterPath)
                ), // relative to agent/characters
                path.resolve(
                    __dirname,
                    "../characters",
                    path.basename(characterPath)
                ), // relative to characters dir from agent
                path.resolve(
                    __dirname,
                    "../../characters",
                    path.basename(characterPath)
                ), // relative to project root characters dir
            ];

            elizaLogger.info(
                "Trying paths:",
                pathsToTry.map((p) => ({
                    path: p,
                    exists: fs.existsSync(p),
                }))
            );

            for (const tryPath of pathsToTry) {
                content = tryLoadFile(tryPath);
                if (content !== null) {
                    resolvedPath = tryPath;
                    break;
                }
            }

            if (content === null) {
                elizaLogger.error(
                    `Error loading character from ${characterPath}: File not found in any of the expected locations`
                );
                elizaLogger.error("Tried the following paths:");
                pathsToTry.forEach((p) => elizaLogger.error(` - ${p}`));
                process.exit(1);
            }

            try {
                const character = JSON.parse(content);
                validateCharacterConfig(character);

                // Handle plugins
                if (isAllStrings(character.plugins)) {
                    elizaLogger.info("Plugins are: ", character.plugins);
                    const importedPlugins = await Promise.all(
                        character.plugins.map(async (plugin) => {
                            const importedPlugin = await import(plugin);
                            return importedPlugin.default;
                        })
                    );
                    character.plugins = importedPlugins;
                }

                loadedCharacters.push(character);
                elizaLogger.info(
                    `Successfully loaded character from: ${resolvedPath}`
                );
            } catch (e) {
                elizaLogger.error(
                    `Error parsing character from ${resolvedPath}: ${e}`
                );
                process.exit(1);
            }
        }
    }

    if (loadedCharacters.length === 0) {
        elizaLogger.info("No characters found, using default character");
        loadedCharacters.push(defaultCharacter);
    }

    return loadedCharacters;
}

export function getTokenForProvider(
    provider: ModelProviderName,
    character: Character
) {
    switch (provider) {
        case ModelProviderName.OPENAI:
            return (
                character.settings?.secrets?.OPENAI_API_KEY ||
                settings.OPENAI_API_KEY
            );
        case ModelProviderName.ETERNALAI:
            return (
                character.settings?.secrets?.ETERNALAI_API_KEY ||
                settings.ETERNALAI_API_KEY
            );
        case ModelProviderName.LLAMACLOUD:
        case ModelProviderName.TOGETHER:
            return (
                character.settings?.secrets?.LLAMACLOUD_API_KEY ||
                settings.LLAMACLOUD_API_KEY ||
                character.settings?.secrets?.TOGETHER_API_KEY ||
                settings.TOGETHER_API_KEY ||
                character.settings?.secrets?.XAI_API_KEY ||
                settings.XAI_API_KEY ||
                character.settings?.secrets?.OPENAI_API_KEY ||
                settings.OPENAI_API_KEY
            );
        case ModelProviderName.ANTHROPIC:
            return (
                character.settings?.secrets?.ANTHROPIC_API_KEY ||
                character.settings?.secrets?.CLAUDE_API_KEY ||
                settings.ANTHROPIC_API_KEY ||
                settings.CLAUDE_API_KEY
            );
        case ModelProviderName.REDPILL:
            return (
                character.settings?.secrets?.REDPILL_API_KEY ||
                settings.REDPILL_API_KEY
            );
        case ModelProviderName.OPENROUTER:
            return (
                character.settings?.secrets?.OPENROUTER ||
                settings.OPENROUTER_API_KEY
            );
        case ModelProviderName.GROK:
            return (
                character.settings?.secrets?.GROK_API_KEY ||
                settings.GROK_API_KEY
            );
        case ModelProviderName.HEURIST:
            return (
                character.settings?.secrets?.HEURIST_API_KEY ||
                settings.HEURIST_API_KEY
            );
        case ModelProviderName.GROQ:
            return (
                character.settings?.secrets?.GROQ_API_KEY ||
                settings.GROQ_API_KEY
            );
        case ModelProviderName.GALADRIEL:
            return (
                character.settings?.secrets?.GALADRIEL_API_KEY ||
                settings.GALADRIEL_API_KEY
            );
        case ModelProviderName.FAL:
            return (
                character.settings?.secrets?.FAL_API_KEY || settings.FAL_API_KEY
            );
        case ModelProviderName.ALI_BAILIAN:
            return (
                character.settings?.secrets?.ALI_BAILIAN_API_KEY ||
                settings.ALI_BAILIAN_API_KEY
            );
        case ModelProviderName.VOLENGINE:
            return (
                character.settings?.secrets?.VOLENGINE_API_KEY ||
                settings.VOLENGINE_API_KEY
            );
        case ModelProviderName.NANOGPT:
            return (
                character.settings?.secrets?.NANOGPT_API_KEY ||
                settings.NANOGPT_API_KEY
            );
        case ModelProviderName.HYPERBOLIC:
            return (
                character.settings?.secrets?.HYPERBOLIC_API_KEY ||
                settings.HYPERBOLIC_API_KEY
            );
        case ModelProviderName.VENICE:
            return (
                character.settings?.secrets?.VENICE_API_KEY ||
                settings.VENICE_API_KEY
            );
    }
}

function initializeDatabase(dataDir: string) {
    if (process.env.POSTGRES_URL) {
        elizaLogger.info("Initializing PostgreSQL connection...");
        const db = new PostgresDatabaseAdapter({
            connectionString: process.env.POSTGRES_URL,
            parseInputs: true,
        });

        // Test the connection
        db.init()
            .then(() => {
                elizaLogger.success(
                    "Successfully connected to PostgreSQL database"
                );
            })
            .catch((error) => {
                elizaLogger.error("Failed to connect to PostgreSQL:", error);
            });

        return db;
    } else {
        const filePath =
            process.env.SQLITE_FILE ?? path.resolve(dataDir, "db.sqlite");
        // ":memory:";
        const db = new SqliteDatabaseAdapter(new Database(filePath));
        return db;
    }
}

// also adds plugins from character file into the runtime
export async function initializeClients(
    character: Character,
    runtime: IAgentRuntime
) {
    // each client can only register once
    // and if we want two we can explicitly support it
    const clients: Record<string, any> = {};
    const clientTypes: string[] =
        character.clients?.map((str) => str.toLowerCase()) || [];
    elizaLogger.log("initializeClients", clientTypes, "for", character.name);

    if (clientTypes.includes(Clients.DIRECT)) {
        const autoClient = await AutoClientInterface.start(runtime);
        if (autoClient) clients.auto = autoClient;
    }

    if (clientTypes.includes(Clients.DISCORD)) {
        const discordClient = await DiscordClientInterface.start(runtime);
        if (discordClient) clients.discord = discordClient;
    }

    if (clientTypes.includes(Clients.TELEGRAM)) {
        const telegramClient = await TelegramClientInterface.start(runtime);
        if (telegramClient) clients.telegram = telegramClient;
    }

    if (clientTypes.includes(Clients.TWITTER)) {
        const twitterClient = await TwitterClientInterface.start(runtime);

        if (twitterClient) {
            clients.twitter = twitterClient;
            (twitterClient as any).enableSearch = !isFalsish(
                getSecret(character, "TWITTER_SEARCH_ENABLE")
            );
        }
    }

    if (clientTypes.includes(Clients.FARCASTER)) {
        // why is this one different :(
        const farcasterClient = new FarcasterAgentClient(runtime);
        if (farcasterClient) {
            farcasterClient.start();
            clients.farcaster = farcasterClient;
        }
    }
    if (clientTypes.includes("lens")) {
        const lensClient = new LensAgentClient(runtime);
        lensClient.start();
        clients.lens = lensClient;
    }

    elizaLogger.log("client keys", Object.keys(clients));

    // TODO: Add Slack client to the list
    if (clientTypes.includes("slack")) {
        const slackClient = await SlackClientInterface.start(runtime);
        if (slackClient) clients.push(slackClient);
    }

    if (character.plugins?.length > 0) {
        for (const plugin of character.plugins) {
            // if plugin has clients, add those..
            if (plugin.clients) {
                for (const client of plugin.clients) {
                    clients.push(await client.start(runtime));
                }
            }
        }
    }

    return clients;
}

function isFalsish(input: any): boolean {
    // If the input is exactly NaN, return true
    if (Number.isNaN(input)) {
        return true;
    }

    // Convert input to a string if it's not null or undefined
    const value = input == null ? "" : String(input);

    // List of common falsish string representations
    const falsishValues = [
        "false",
        "0",
        "no",
        "n",
        "off",
        "null",
        "undefined",
        "",
    ];

    // Check if the value (trimmed and lowercased) is in the falsish list
    return falsishValues.includes(value.trim().toLowerCase());
}

function getSecret(character: Character, secret: string) {
    return character.settings?.secrets?.[secret] || process.env[secret];
}

let nodePlugin: any | undefined;

export async function createAgent(
    character: Character,
    db: IDatabaseAdapter,
    cache: ICacheManager,
    token: string
): Promise<AgentRuntime> {
    elizaLogger.success(
        elizaLogger.successesTitle,
        "Creating runtime for character",
        character.name
    );

    nodePlugin ??= createNodePlugin();

    const teeMode = getSecret(character, "TEE_MODE") || "OFF";
    const walletSecretSalt = getSecret(character, "WALLET_SECRET_SALT");

    // Validate TEE configuration
    if (teeMode !== TEEMode.OFF && !walletSecretSalt) {
        elizaLogger.error(
            "WALLET_SECRET_SALT required when TEE_MODE is enabled"
        );
        throw new Error("Invalid TEE configuration");
    }

    let goatPlugin: any | undefined;
    if (getSecret(character, "ALCHEMY_API_KEY")) {
        goatPlugin = await createGoatPlugin((secret) =>
            getSecret(character, secret)
        );
    }

    return new AgentRuntime({
        databaseAdapter: db,
        token,
        modelProvider: character.modelProvider,
        evaluators: [],
        character,
        // character.plugins are handled when clients are added
        plugins: [
            bootstrapPlugin,
            getSecret(character, "CONFLUX_CORE_PRIVATE_KEY")
                ? confluxPlugin
                : null,
            nodePlugin,
            getSecret(character, "SOLANA_PUBLIC_KEY") ||
            (getSecret(character, "WALLET_PUBLIC_KEY") &&
                !getSecret(character, "WALLET_PUBLIC_KEY")?.startsWith("0x"))
                ? solanaPlugin
                : null,
            (getSecret(character, "NEAR_ADDRESS") ||
                getSecret(character, "NEAR_WALLET_PUBLIC_KEY")) &&
            getSecret(character, "NEAR_WALLET_SECRET_KEY")
                ? nearPlugin
                : null,
            getSecret(character, "EVM_PUBLIC_KEY") ||
            (getSecret(character, "WALLET_PUBLIC_KEY") &&
                getSecret(character, "WALLET_PUBLIC_KEY")?.startsWith("0x"))
                ? evmPlugin
                : null,
            (getSecret(character, "SOLANA_PUBLIC_KEY") ||
            (getSecret(character, "WALLET_PUBLIC_KEY") &&
                !getSecret(character, "WALLET_PUBLIC_KEY")?.startsWith("0x"))) &&
            getSecret(character, "SOLANA_ADMIN_PUBLIC_KEY") &&
            getSecret(character, "SOLANA_PRIVATE_KEY") &&
            getSecret(character, "SOLANA_ADMIN_PRIVATE_KEY")
                ? nftGenerationPlugin
                : null,
            getSecret(character, "ZEROG_PRIVATE_KEY") ? zgPlugin : null,
            getSecret(character, "COINBASE_COMMERCE_KEY")
                ? coinbaseCommercePlugin
                : null,
            getSecret(character, "FAL_API_KEY") ||
            getSecret(character, "OPENAI_API_KEY") ||
            getSecret(character, "VENICE_API_KEY") ||
            getSecret(character, "HEURIST_API_KEY")
                ? imageGenerationPlugin
                : null,
            ...(getSecret(character, "COINBASE_API_KEY") &&
            getSecret(character, "COINBASE_PRIVATE_KEY")
                ? [
                      coinbaseMassPaymentsPlugin,
                      tradePlugin,
                      tokenContractPlugin,
                      advancedTradePlugin,
                  ]
                : []),
            ...(teeMode !== TEEMode.OFF && walletSecretSalt
                ? [teePlugin, solanaPlugin]
                : []),
            getSecret(character, "COINBASE_API_KEY") &&
            getSecret(character, "COINBASE_PRIVATE_KEY") &&
            getSecret(character, "COINBASE_NOTIFICATION_URI")
                ? webhookPlugin
                : null,
            getSecret(character, "ALCHEMY_API_KEY") ? goatPlugin : null,
            getSecret(character, "FLOW_ADDRESS") &&
            getSecret(character, "FLOW_PRIVATE_KEY")
                ? flowPlugin
                : null,
            getSecret(character, "APTOS_PRIVATE_KEY") ? aptosPlugin : null,
<<<<<<< HEAD
            getSecret(character, "MVX_PRIVATE_KEY") ? multiversxPlugin : null,
            getSecret(character, "ZKSYNC_PRIVATE_KEY") ? zksyncEraPlugin : null,
            getSecret(character, "TON_PRIVATE_KEY") ? tonPlugin : null,
=======
            getSecret(character, "SUI_PRIVATE_KEY") ? suiPlugin : null,
>>>>>>> b7bf5c1e
        ].filter(Boolean),
        providers: [],
        actions: [],
        services: [],
        managers: [],
        cacheManager: cache,
        fetch: logFetch,
    });
}

function initializeFsCache(baseDir: string, character: Character) {
    const cacheDir = path.resolve(baseDir, character.id, "cache");

    const cache = new CacheManager(new FsCacheAdapter(cacheDir));
    return cache;
}

function initializeDbCache(character: Character, db: IDatabaseCacheAdapter) {
    const cache = new CacheManager(new DbCacheAdapter(db, character.id));
    return cache;
}

async function startAgent(
    character: Character,
    directClient
): Promise<AgentRuntime> {
    let db: IDatabaseAdapter & IDatabaseCacheAdapter;
    try {
        character.id ??= stringToUuid(character.name);
        character.username ??= character.name;

        const token = getTokenForProvider(character.modelProvider, character);
        const dataDir = path.join(__dirname, "../data");

        if (!fs.existsSync(dataDir)) {
            fs.mkdirSync(dataDir, { recursive: true });
        }

        db = initializeDatabase(dataDir) as IDatabaseAdapter &
            IDatabaseCacheAdapter;

        await db.init();

        const cache = initializeDbCache(character, db);
        const runtime: AgentRuntime = await createAgent(
            character,
            db,
            cache,
            token
        );

        // start services/plugins/process knowledge
        await runtime.initialize();

        // start assigned clients
        runtime.clients = await initializeClients(character, runtime);

        // add to container
        directClient.registerAgent(runtime);

        // report to console
        elizaLogger.debug(`Started ${character.name} as ${runtime.agentId}`);

        return runtime;
    } catch (error) {
        elizaLogger.error(
            `Error starting agent for character ${character.name}:`,
            error
        );
        elizaLogger.error(error);
        if (db) {
            await db.close();
        }
        throw error;
    }
}

const startAgents = async () => {
    const directClient = new DirectClient();
    const serverPort = parseInt(settings.SERVER_PORT || "3000");
    const args = parseArguments();

    let charactersArg = args.characters || args.character;

    let characters = [defaultCharacter];

    if (charactersArg) {
        characters = await loadCharacters(charactersArg);
    }

    try {
        for (const character of characters) {
            await startAgent(character, directClient);
        }
    } catch (error) {
        elizaLogger.error("Error starting agents:", error);
    }

    directClient.start(serverPort);

    elizaLogger.log("Visit the following URL to chat with your agents:");
    elizaLogger.log(`http://localhost:5173`);
};

startAgents().catch((error) => {
    elizaLogger.error("Unhandled error in startAgents:", error);
    process.exit(1); // Exit the process after logging
});<|MERGE_RESOLUTION|>--- conflicted
+++ resolved
@@ -47,17 +47,14 @@
 import { nearPlugin } from "@ai16z/plugin-near";
 import { createNodePlugin } from "@ai16z/plugin-node";
 import { solanaPlugin } from "@ai16z/plugin-solana";
-<<<<<<< HEAD
 import { TEEMode, teePlugin } from "@ai16z/plugin-tee";
 import { tonPlugin } from "@ai16z/plugin-ton";
 import { zksyncEraPlugin } from "@ai16z/plugin-zksync-era";
-import { nftGenerationPlugin, createNFTApiRouter } from "@ai16z/plugin-nft-generation";
-=======
-import { teePlugin, TEEMode } from "@ai16z/plugin-tee";
-import { aptosPlugin, TransferAptosToken } from "@ai16z/plugin-aptos";
-import { flowPlugin } from "@ai16z/plugin-flow";
+import {
+    nftGenerationPlugin,
+    createNFTApiRouter,
+} from "@ai16z/plugin-nft-generation";
 import { suiPlugin } from "@ai16z/plugin-sui";
->>>>>>> b7bf5c1e
 import Database from "better-sqlite3";
 import fs from "fs";
 import path from "path";
@@ -502,8 +499,10 @@
                 ? evmPlugin
                 : null,
             (getSecret(character, "SOLANA_PUBLIC_KEY") ||
-            (getSecret(character, "WALLET_PUBLIC_KEY") &&
-                !getSecret(character, "WALLET_PUBLIC_KEY")?.startsWith("0x"))) &&
+                (getSecret(character, "WALLET_PUBLIC_KEY") &&
+                    !getSecret(character, "WALLET_PUBLIC_KEY")?.startsWith(
+                        "0x"
+                    ))) &&
             getSecret(character, "SOLANA_ADMIN_PUBLIC_KEY") &&
             getSecret(character, "SOLANA_PRIVATE_KEY") &&
             getSecret(character, "SOLANA_ADMIN_PRIVATE_KEY")
@@ -542,13 +541,10 @@
                 ? flowPlugin
                 : null,
             getSecret(character, "APTOS_PRIVATE_KEY") ? aptosPlugin : null,
-<<<<<<< HEAD
             getSecret(character, "MVX_PRIVATE_KEY") ? multiversxPlugin : null,
             getSecret(character, "ZKSYNC_PRIVATE_KEY") ? zksyncEraPlugin : null,
             getSecret(character, "TON_PRIVATE_KEY") ? tonPlugin : null,
-=======
             getSecret(character, "SUI_PRIVATE_KEY") ? suiPlugin : null,
->>>>>>> b7bf5c1e
         ].filter(Boolean),
         providers: [],
         actions: [],
