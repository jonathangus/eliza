--- conflicted
+++ resolved
@@ -396,7 +396,13 @@
 TOKENIZER_MODEL=  # Specify the tokenizer model to be used.
 TOKENIZER_TYPE=   # Options: tiktoken (for OpenAI models) or auto (AutoTokenizer from Hugging Face for non-OpenAI models). Default: tiktoken.
 
-<<<<<<< HEAD
+# Stargaze NFT marketplace from Cosmos (You can use https://graphql.mainnet.stargaze-apis.com/graphql)
+STARGAZE_ENDPOINT=
+
+# GenLayer
+GENLAYER_PRIVATE_KEY=0x0000000000000000000000000000000000000000000000000000000000000000 # Private key of the GenLayer account to use for the agent
+
+
 # Opacity zkTLS
 OPACITY_TEAM_ID=f309ac8ae8a9a14a7e62cd1a521b1c5f
 OPACITY_CLOUDFLARE_NAME=eigen-test
@@ -404,11 +410,4 @@
 
 # Verifiable Inference Configuration
 VERIFIABLE_INFERENCE_ENABLED=false # Set to true to enable verifiable inference
-VERIFIABLE_INFERENCE_PROVIDER=opacity # Options: opacity
-=======
-# Stargaze NFT marketplace from Cosmos (You can use https://graphql.mainnet.stargaze-apis.com/graphql)
-STARGAZE_ENDPOINT=
-
-# GenLayer
-GENLAYER_PRIVATE_KEY=0x0000000000000000000000000000000000000000000000000000000000000000 # Private key of the GenLayer account to use for the agent
->>>>>>> 5a46b306
+VERIFIABLE_INFERENCE_PROVIDER=opacity # Options: opacity