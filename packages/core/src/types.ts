import { Readable } from "stream";

/**
 * Represents a UUID string in the format "xxxxxxxx-xxxx-xxxx-xxxx-xxxxxxxxxxxx"
 */
export type UUID = `${string}-${string}-${string}-${string}-${string}`;

/**
 * Represents the content of a message or communication
 */
export interface Content {
    /** The main text content */
    text: string;

    /** Optional action associated with the message */
    action?: string;

    /** Optional source/origin of the content */
    source?: string;

    /** URL of the original message/post (e.g. tweet URL, Discord message link) */
    url?: string;

    /** UUID of parent message if this is a reply/thread */
    inReplyTo?: UUID;

    /** Array of media attachments */
    attachments?: Media[];

    /** Additional dynamic properties */
    [key: string]: unknown;
}

/**
 * Example content with associated user for demonstration purposes
 */
export interface ActionExample {
    /** User associated with the example */
    user: string;

    /** Content of the example */
    content: Content;
}

/**
 * Example conversation content with user ID
 */
export interface ConversationExample {
    /** UUID of user in conversation */
    userId: UUID;

    /** Content of the conversation */
    content: Content;
}

/**
 * Represents an actor/participant in a conversation
 */
export interface Actor {
    /** Display name */
    name: string;

    /** Username/handle */
    username: string;

    /** Additional profile details */
    details: {
        /** Short profile tagline */
        tagline: string;

        /** Longer profile summary */
        summary: string;

        /** Favorite quote */
        quote: string;
    };

    /** Unique identifier */
    id: UUID;
}

/**
 * Represents a single objective within a goal
 */
export interface Objective {
    /** Optional unique identifier */
    id?: string;

    /** Description of what needs to be achieved */
    description: string;

    /** Whether objective is completed */
    completed: boolean;
}

/**
 * Status enum for goals
 */
export enum GoalStatus {
    DONE = "DONE",
    FAILED = "FAILED",
    IN_PROGRESS = "IN_PROGRESS",
}

/**
 * Represents a high-level goal composed of objectives
 */
export interface Goal {
    /** Optional unique identifier */
    id?: UUID;

    /** Room ID where goal exists */
    roomId: UUID;

    /** User ID of goal owner */
    userId: UUID;

    /** Name/title of the goal */
    name: string;

    /** Current status */
    status: GoalStatus;

    /** Component objectives */
    objectives: Objective[];
}

/**
 * Model size/type classification
 */
export enum ModelClass {
    SMALL = "small",
    MEDIUM = "medium",
    LARGE = "large",
    EMBEDDING = "embedding",
    IMAGE = "image",
}

/**
 * Model settings
 */
export type ModelSettings = {
    /** Model name */
    name: string;

    /** Maximum input tokens */
    maxInputTokens: number;

    /** Maximum output tokens */
    maxOutputTokens: number;

    /** Optional frequency penalty */
    frequency_penalty?: number;

    /** Optional presence penalty */
    presence_penalty?: number;

    /** Optional repetition penalty */
    repetition_penalty?: number;

    /** Stop sequences */
    stop: string[];

    /** Temperature setting */
    temperature: number;

    /** Optional telemetry configuration (experimental) */
    experimental_telemetry?: TelemetrySettings;
};

/** Image model settings */
export type ImageModelSettings = {
    name: string;
    steps?: number;
};

/** Embedding model settings */
export type EmbeddingModelSettings = {
    name: string;
    dimensions?: number;
};

/**
 * Configuration for an AI model
 */
export type Model = {
    /** Optional API endpoint */
    endpoint?: string;

    /** Model names by size class */
    model: {
        [ModelClass.SMALL]?: ModelSettings;
        [ModelClass.MEDIUM]?: ModelSettings;
        [ModelClass.LARGE]?: ModelSettings;
        [ModelClass.EMBEDDING]?: EmbeddingModelSettings;
        [ModelClass.IMAGE]?: ImageModelSettings;
    };
};

/**
 * Model configurations by provider
 */
export type Models = {
    [ModelProviderName.OPENAI]: Model;
    [ModelProviderName.ETERNALAI]: Model;
    [ModelProviderName.ANTHROPIC]: Model;
    [ModelProviderName.GROK]: Model;
    [ModelProviderName.GROQ]: Model;
    [ModelProviderName.LLAMACLOUD]: Model;
    [ModelProviderName.TOGETHER]: Model;
    [ModelProviderName.LLAMALOCAL]: Model;
    [ModelProviderName.GOOGLE]: Model;
    [ModelProviderName.CLAUDE_VERTEX]: Model;
    [ModelProviderName.REDPILL]: Model;
    [ModelProviderName.OPENROUTER]: Model;
    [ModelProviderName.OLLAMA]: Model;
    [ModelProviderName.HEURIST]: Model;
    [ModelProviderName.GALADRIEL]: Model;
    [ModelProviderName.FAL]: Model;
    [ModelProviderName.GAIANET]: Model;
    [ModelProviderName.ALI_BAILIAN]: Model;
    [ModelProviderName.VOLENGINE]: Model;
    [ModelProviderName.NANOGPT]: Model;
    [ModelProviderName.HYPERBOLIC]: Model;
    [ModelProviderName.VENICE]: Model;
    [ModelProviderName.AKASH_CHAT_API]: Model;
    [ModelProviderName.LIVEPEER]: Model;
};

/**
 * Available model providers
 */
export enum ModelProviderName {
    OPENAI = "openai",
    ETERNALAI = "eternalai",
    ANTHROPIC = "anthropic",
    GROK = "grok",
    GROQ = "groq",
    LLAMACLOUD = "llama_cloud",
    TOGETHER = "together",
    LLAMALOCAL = "llama_local",
    GOOGLE = "google",
    CLAUDE_VERTEX = "claude_vertex",
    REDPILL = "redpill",
    OPENROUTER = "openrouter",
    OLLAMA = "ollama",
    HEURIST = "heurist",
    GALADRIEL = "galadriel",
    FAL = "falai",
    GAIANET = "gaianet",
    ALI_BAILIAN = "ali_bailian",
    VOLENGINE = "volengine",
    NANOGPT = "nanogpt",
    HYPERBOLIC = "hyperbolic",
    VENICE = "venice",
    AKASH_CHAT_API = "akash_chat_api",
    LIVEPEER = "livepeer",
<<<<<<< HEAD
    LETZAI = "letzai",
=======
    INFERA = "infera",
>>>>>>> ebe93595
}

/**
 * Represents the current state/context of a conversation
 */
export interface State {
    /** ID of user who sent current message */
    userId?: UUID;

    /** ID of agent in conversation */
    agentId?: UUID;

    /** Agent's biography */
    bio: string;

    /** Agent's background lore */
    lore: string;

    /** Message handling directions */
    messageDirections: string;

    /** Post handling directions */
    postDirections: string;

    /** Current room/conversation ID */
    roomId: UUID;

    /** Optional agent name */
    agentName?: string;

    /** Optional message sender name */
    senderName?: string;

    /** String representation of conversation actors */
    actors: string;

    /** Optional array of actor objects */
    actorsData?: Actor[];

    /** Optional string representation of goals */
    goals?: string;

    /** Optional array of goal objects */
    goalsData?: Goal[];

    /** Recent message history as string */
    recentMessages: string;

    /** Recent message objects */
    recentMessagesData: Memory[];

    /** Optional valid action names */
    actionNames?: string;

    /** Optional action descriptions */
    actions?: string;

    /** Optional action objects */
    actionsData?: Action[];

    /** Optional action examples */
    actionExamples?: string;

    /** Optional provider descriptions */
    providers?: string;

    /** Optional response content */
    responseData?: Content;

    /** Optional recent interaction objects */
    recentInteractionsData?: Memory[];

    /** Optional recent interactions string */
    recentInteractions?: string;

    /** Optional formatted conversation */
    formattedConversation?: string;

    /** Optional formatted knowledge */
    knowledge?: string;
    /** Optional knowledge data */
    knowledgeData?: KnowledgeItem[];
    /** Optional knowledge data */
    ragKnowledgeData?: RAGKnowledgeItem[];

    /** Additional dynamic properties */
    [key: string]: unknown;
}

/**
 * Represents a stored memory/message
 */
export interface Memory {
    /** Optional unique identifier */
    id?: UUID;

    /** Associated user ID */
    userId: UUID;

    /** Associated agent ID */
    agentId: UUID;

    /** Optional creation timestamp */
    createdAt?: number;

    /** Memory content */
    content: Content;

    /** Optional embedding vector */
    embedding?: number[];

    /** Associated room ID */
    roomId: UUID;

    /** Whether memory is unique */
    unique?: boolean;

    /** Embedding similarity score */
    similarity?: number;
}

/**
 * Example message for demonstration
 */
export interface MessageExample {
    /** Associated user */
    user: string;

    /** Message content */
    content: Content;
}

/**
 * Handler function type for processing messages
 */
export type Handler = (
    runtime: IAgentRuntime,
    message: Memory,
    state?: State,
    options?: { [key: string]: unknown },
    callback?: HandlerCallback
) => Promise<unknown>;

/**
 * Callback function type for handlers
 */
export type HandlerCallback = (
    response: Content,
    files?: any
) => Promise<Memory[]>;

/**
 * Validator function type for actions/evaluators
 */
export type Validator = (
    runtime: IAgentRuntime,
    message: Memory,
    state?: State
) => Promise<boolean>;

/**
 * Represents an action the agent can perform
 */
export interface Action {
    /** Similar action descriptions */
    similes: string[];

    /** Detailed description */
    description: string;

    /** Example usages */
    examples: ActionExample[][];

    /** Handler function */
    handler: Handler;

    /** Action name */
    name: string;

    /** Validation function */
    validate: Validator;

    /** Whether to suppress the initial message when this action is used */
    suppressInitialMessage?: boolean;
}

/**
 * Example for evaluating agent behavior
 */
export interface EvaluationExample {
    /** Evaluation context */
    context: string;

    /** Example messages */
    messages: Array<ActionExample>;

    /** Expected outcome */
    outcome: string;
}

/**
 * Evaluator for assessing agent responses
 */
export interface Evaluator {
    /** Whether to always run */
    alwaysRun?: boolean;

    /** Detailed description */
    description: string;

    /** Similar evaluator descriptions */
    similes: string[];

    /** Example evaluations */
    examples: EvaluationExample[];

    /** Handler function */
    handler: Handler;

    /** Evaluator name */
    name: string;

    /** Validation function */
    validate: Validator;
}

/**
 * Provider for external data/services
 */
export interface Provider {
    /** Data retrieval function */
    get: (
        runtime: IAgentRuntime,
        message: Memory,
        state?: State
    ) => Promise<any>;
}

/**
 * Represents a relationship between users
 */
export interface Relationship {
    /** Unique identifier */
    id: UUID;

    /** First user ID */
    userA: UUID;

    /** Second user ID */
    userB: UUID;

    /** Primary user ID */
    userId: UUID;

    /** Associated room ID */
    roomId: UUID;

    /** Relationship status */
    status: string;

    /** Optional creation timestamp */
    createdAt?: string;
}

/**
 * Represents a user account
 */
export interface Account {
    /** Unique identifier */
    id: UUID;

    /** Display name */
    name: string;

    /** Username */
    username: string;

    /** Optional additional details */
    details?: { [key: string]: any };

    /** Optional email */
    email?: string;

    /** Optional avatar URL */
    avatarUrl?: string;
}

/**
 * Room participant with account details
 */
export interface Participant {
    /** Unique identifier */
    id: UUID;

    /** Associated account */
    account: Account;
}

/**
 * Represents a conversation room
 */
export interface Room {
    /** Unique identifier */
    id: UUID;

    /** Room participants */
    participants: Participant[];
}

/**
 * Represents a media attachment
 */
export type Media = {
    /** Unique identifier */
    id: string;

    /** Media URL */
    url: string;

    /** Media title */
    title: string;

    /** Media source */
    source: string;

    /** Media description */
    description: string;

    /** Text content */
    text: string;

    /** Content type */
    contentType?: string;
};

/**
 * Client interface for platform connections
 */
export type Client = {
    /** Start client connection */
    start: (runtime: IAgentRuntime) => Promise<unknown>;

    /** Stop client connection */
    stop: (runtime: IAgentRuntime) => Promise<unknown>;
};

/**
 * Plugin for extending agent functionality
 */
export type Plugin = {
    /** Plugin name */
    name: string;

    /** Plugin description */
    description: string;

    /** Optional actions */
    actions?: Action[];

    /** Optional providers */
    providers?: Provider[];

    /** Optional evaluators */
    evaluators?: Evaluator[];

    /** Optional services */
    services?: Service[];

    /** Optional clients */
    clients?: Client[];
};

/**
 * Available client platforms
 */
export enum Clients {
    DISCORD = "discord",
    DIRECT = "direct",
    TWITTER = "twitter",
    TELEGRAM = "telegram",
    FARCASTER = "farcaster",
    LENS = "lens",
    AUTO = "auto",
    SLACK = "slack",
}

export interface IAgentConfig {
    [key: string]: string;
}

export type TelemetrySettings = {
    /**
     * Enable or disable telemetry. Disabled by default while experimental.
     */
    isEnabled?: boolean;
    /**
     * Enable or disable input recording. Enabled by default.
     *
     * You might want to disable input recording to avoid recording sensitive
     * information, to reduce data transfers, or to increase performance.
     */
    recordInputs?: boolean;
    /**
     * Enable or disable output recording. Enabled by default.
     *
     * You might want to disable output recording to avoid recording sensitive
     * information, to reduce data transfers, or to increase performance.
     */
    recordOutputs?: boolean;
    /**
     * Identifier for this function. Used to group telemetry data by function.
     */
    functionId?: string;
};

export interface ModelConfiguration {
    temperature?: number;
    max_response_length?: number;
    frequency_penalty?: number;
    presence_penalty?: number;
    maxInputTokens?: number;
    experimental_telemetry?: TelemetrySettings;
}

export type TemplateType = string | ((options: { state: State }) => string);

/**
 * Configuration for an agent character
 */
export type Character = {
    /** Optional unique identifier */
    id?: UUID;

    /** Character name */
    name: string;

    /** Optional username */
    username?: string;

    /** Optional system prompt */
    system?: string;

    /** Model provider to use */
    modelProvider: ModelProviderName;

    /** Image model provider to use, if different from modelProvider */
    imageModelProvider?: ModelProviderName;

    /** Image Vision model provider to use, if different from modelProvider */
    imageVisionModelProvider?: ModelProviderName;

    /** Optional model endpoint override */
    modelEndpointOverride?: string;

    /** Optional prompt templates */
    templates?: {
        goalsTemplate?: TemplateType;
        factsTemplate?: TemplateType;
        messageHandlerTemplate?: TemplateType;
        shouldRespondTemplate?: TemplateType;
        continueMessageHandlerTemplate?: TemplateType;
        evaluationTemplate?: TemplateType;
        twitterSearchTemplate?: TemplateType;
        twitterActionTemplate?: TemplateType;
        twitterPostTemplate?: TemplateType;
        twitterMessageHandlerTemplate?: TemplateType;
        twitterShouldRespondTemplate?: TemplateType;
        farcasterPostTemplate?: TemplateType;
        lensPostTemplate?: TemplateType;
        farcasterMessageHandlerTemplate?: TemplateType;
        lensMessageHandlerTemplate?: TemplateType;
        farcasterShouldRespondTemplate?: TemplateType;
        lensShouldRespondTemplate?: TemplateType;
        telegramMessageHandlerTemplate?: TemplateType;
        telegramShouldRespondTemplate?: TemplateType;
        discordVoiceHandlerTemplate?: TemplateType;
        discordShouldRespondTemplate?: TemplateType;
        discordMessageHandlerTemplate?: TemplateType;
        slackMessageHandlerTemplate?: TemplateType;
        slackShouldRespondTemplate?: TemplateType;
    };

    /** Character biography */
    bio: string | string[];

    /** Character background lore */
    lore: string[];

    /** Example messages */
    messageExamples: MessageExample[][];

    /** Example posts */
    postExamples: string[];

    /** Known topics */
    topics: string[];

    /** Character traits */
    adjectives: string[];

    /** Optional knowledge base */
    knowledge?: (string | { path: string; shared?: boolean })[];

    /** Supported client platforms */
    clients: Clients[];

    /** Available plugins */
    plugins: Plugin[];

    /** Optional configuration */
    settings?: {
        secrets?: { [key: string]: string };
        intiface?: boolean;
        imageSettings?: {
            steps?: number;
            width?: number;
            height?: number;
            negativePrompt?: string;
            numIterations?: number;
            guidanceScale?: number;
            seed?: number;
            modelId?: string;
            jobId?: string;
            count?: number;
            stylePreset?: string;
            hideWatermark?: boolean;
        };
        voice?: {
            model?: string; // For VITS
            url?: string; // Legacy VITS support
            elevenlabs?: {
                // New structured ElevenLabs config
                voiceId: string;
                model?: string;
                stability?: string;
                similarityBoost?: string;
                style?: string;
                useSpeakerBoost?: string;
            };
        };
        model?: string;
        modelConfig?: ModelConfiguration;
        embeddingModel?: string;
        chains?: {
            evm?: any[];
            solana?: any[];
            [key: string]: any[];
        };
        transcription?: TranscriptionProvider;
        ragKnowledge?: boolean;
    };

    /** Optional client-specific config */
    clientConfig?: {
        discord?: {
            shouldIgnoreBotMessages?: boolean;
            shouldIgnoreDirectMessages?: boolean;
            shouldRespondOnlyToMentions?: boolean;
            messageSimilarityThreshold?: number;
            isPartOfTeam?: boolean;
            teamAgentIds?: string[];
            teamLeaderId?: string;
            teamMemberInterestKeywords?: string[];
        };
        telegram?: {
            shouldIgnoreBotMessages?: boolean;
            shouldIgnoreDirectMessages?: boolean;
            shouldRespondOnlyToMentions?: boolean;
            shouldOnlyJoinInAllowedGroups?: boolean;
            allowedGroupIds?: string[];
            messageSimilarityThreshold?: number;
            isPartOfTeam?: boolean;
            teamAgentIds?: string[];
            teamLeaderId?: string;
            teamMemberInterestKeywords?: string[];
        };
        slack?: {
            shouldIgnoreBotMessages?: boolean;
            shouldIgnoreDirectMessages?: boolean;
        };
        gitbook?: {
            keywords?: {
                projectTerms?: string[];
                generalQueries?: string[];
            };
            documentTriggers?: string[];
        };
    };

    /** Writing style guides */
    style: {
        all: string[];
        chat: string[];
        post: string[];
    };

    /** Optional Twitter profile */
    twitterProfile?: {
        id: string;
        username: string;
        screenName: string;
        bio: string;
        nicknames?: string[];
    };
    /** Optional NFT prompt */
    nft?: {
        prompt: string;
    };
};

/**
 * Interface for database operations
 */
export interface IDatabaseAdapter {
    /** Database instance */
    db: any;

    /** Optional initialization */
    init(): Promise<void>;

    /** Close database connection */
    close(): Promise<void>;

    /** Get account by ID */
    getAccountById(userId: UUID): Promise<Account | null>;

    /** Create new account */
    createAccount(account: Account): Promise<boolean>;

    /** Get memories matching criteria */
    getMemories(params: {
        roomId: UUID;
        count?: number;
        unique?: boolean;
        tableName: string;
        agentId: UUID;
        start?: number;
        end?: number;
    }): Promise<Memory[]>;

    getMemoryById(id: UUID): Promise<Memory | null>;

    getMemoriesByRoomIds(params: {
        tableName: string;
        agentId: UUID;
        roomIds: UUID[];
    }): Promise<Memory[]>;

    getCachedEmbeddings(params: {
        query_table_name: string;
        query_threshold: number;
        query_input: string;
        query_field_name: string;
        query_field_sub_name: string;
        query_match_count: number;
    }): Promise<{ embedding: number[]; levenshtein_score: number }[]>;

    log(params: {
        body: { [key: string]: unknown };
        userId: UUID;
        roomId: UUID;
        type: string;
    }): Promise<void>;

    getActorDetails(params: { roomId: UUID }): Promise<Actor[]>;

    searchMemories(params: {
        tableName: string;
        agentId: UUID;
        roomId: UUID;
        embedding: number[];
        match_threshold: number;
        match_count: number;
        unique: boolean;
    }): Promise<Memory[]>;

    updateGoalStatus(params: {
        goalId: UUID;
        status: GoalStatus;
    }): Promise<void>;

    searchMemoriesByEmbedding(
        embedding: number[],
        params: {
            match_threshold?: number;
            count?: number;
            roomId?: UUID;
            agentId?: UUID;
            unique?: boolean;
            tableName: string;
        }
    ): Promise<Memory[]>;

    createMemory(
        memory: Memory,
        tableName: string,
        unique?: boolean
    ): Promise<void>;

    removeMemory(memoryId: UUID, tableName: string): Promise<void>;

    removeAllMemories(roomId: UUID, tableName: string): Promise<void>;

    countMemories(
        roomId: UUID,
        unique?: boolean,
        tableName?: string
    ): Promise<number>;

    getGoals(params: {
        agentId: UUID;
        roomId: UUID;
        userId?: UUID | null;
        onlyInProgress?: boolean;
        count?: number;
    }): Promise<Goal[]>;

    updateGoal(goal: Goal): Promise<void>;

    createGoal(goal: Goal): Promise<void>;

    removeGoal(goalId: UUID): Promise<void>;

    removeAllGoals(roomId: UUID): Promise<void>;

    getRoom(roomId: UUID): Promise<UUID | null>;

    createRoom(roomId?: UUID): Promise<UUID>;

    removeRoom(roomId: UUID): Promise<void>;

    getRoomsForParticipant(userId: UUID): Promise<UUID[]>;

    getRoomsForParticipants(userIds: UUID[]): Promise<UUID[]>;

    addParticipant(userId: UUID, roomId: UUID): Promise<boolean>;

    removeParticipant(userId: UUID, roomId: UUID): Promise<boolean>;

    getParticipantsForAccount(userId: UUID): Promise<Participant[]>;

    getParticipantsForRoom(roomId: UUID): Promise<UUID[]>;

    getParticipantUserState(
        roomId: UUID,
        userId: UUID
    ): Promise<"FOLLOWED" | "MUTED" | null>;

    setParticipantUserState(
        roomId: UUID,
        userId: UUID,
        state: "FOLLOWED" | "MUTED" | null
    ): Promise<void>;

    createRelationship(params: { userA: UUID; userB: UUID }): Promise<boolean>;

    getRelationship(params: {
        userA: UUID;
        userB: UUID;
    }): Promise<Relationship | null>;

    getRelationships(params: { userId: UUID }): Promise<Relationship[]>;

    getKnowledge(params: {
        id?: UUID;
        agentId: UUID;
        limit?: number;
        query?: string;
        conversationContext?: string;
    }): Promise<RAGKnowledgeItem[]>;

    searchKnowledge(params: {
        agentId: UUID;
        embedding: Float32Array;
        match_threshold: number;
        match_count: number;
        searchText?: string;
    }): Promise<RAGKnowledgeItem[]>;

    createKnowledge(knowledge: RAGKnowledgeItem): Promise<void>;
    removeKnowledge(id: UUID): Promise<void>;
    clearKnowledge(agentId: UUID, shared?: boolean): Promise<void>;
}

export interface IDatabaseCacheAdapter {
    getCache(params: {
        agentId: UUID;
        key: string;
    }): Promise<string | undefined>;

    setCache(params: {
        agentId: UUID;
        key: string;
        value: string;
    }): Promise<boolean>;

    deleteCache(params: { agentId: UUID; key: string }): Promise<boolean>;
}

export interface IMemoryManager {
    runtime: IAgentRuntime;
    tableName: string;
    constructor: Function;

    addEmbeddingToMemory(memory: Memory): Promise<Memory>;

    getMemories(opts: {
        roomId: UUID;
        count?: number;
        unique?: boolean;
        start?: number;
        end?: number;
    }): Promise<Memory[]>;

    getCachedEmbeddings(
        content: string
    ): Promise<{ embedding: number[]; levenshtein_score: number }[]>;

    getMemoryById(id: UUID): Promise<Memory | null>;
    getMemoriesByRoomIds(params: { roomIds: UUID[] }): Promise<Memory[]>;
    searchMemoriesByEmbedding(
        embedding: number[],
        opts: {
            match_threshold?: number;
            count?: number;
            roomId: UUID;
            unique?: boolean;
        }
    ): Promise<Memory[]>;

    createMemory(memory: Memory, unique?: boolean): Promise<void>;

    removeMemory(memoryId: UUID): Promise<void>;

    removeAllMemories(roomId: UUID): Promise<void>;

    countMemories(roomId: UUID, unique?: boolean): Promise<number>;
}

export interface IRAGKnowledgeManager {
    runtime: IAgentRuntime;
    tableName: string;

    getKnowledge(params: {
        query?: string;
        id?: UUID;
        limit?: number;
        conversationContext?: string;
        agentId?: UUID;
    }): Promise<RAGKnowledgeItem[]>;
    createKnowledge(item: RAGKnowledgeItem): Promise<void>;
    removeKnowledge(id: UUID): Promise<void>;
    searchKnowledge(params: {
        agentId: UUID;
        embedding: Float32Array | number[];
        match_threshold?: number;
        match_count?: number;
        searchText?: string;
    }): Promise<RAGKnowledgeItem[]>;
    clearKnowledge(shared?: boolean): Promise<void>;
    processFile(file: {
        path: string;
        content: string;
        type: 'pdf' | 'md' | 'txt',
        isShared: boolean;
    }): Promise<void>;
}

export type CacheOptions = {
    expires?: number;
};

export enum CacheStore {
    REDIS = "redis",
    DATABASE = "database",
    FILESYSTEM = "filesystem",
}

export interface ICacheManager {
    get<T = unknown>(key: string): Promise<T | undefined>;
    set<T>(key: string, value: T, options?: CacheOptions): Promise<void>;
    delete(key: string): Promise<void>;
}

export abstract class Service {
    private static instance: Service | null = null;

    static get serviceType(): ServiceType {
        throw new Error("Service must implement static serviceType getter");
    }

    public static getInstance<T extends Service>(): T {
        if (!Service.instance) {
            Service.instance = new (this as any)();
        }
        return Service.instance as T;
    }

    get serviceType(): ServiceType {
        return (this.constructor as typeof Service).serviceType;
    }

    // Add abstract initialize method that must be implemented by derived classes
    abstract initialize(runtime: IAgentRuntime): Promise<void>;
}

export interface IAgentRuntime {
    // Properties
    agentId: UUID;
    serverUrl: string;
    databaseAdapter: IDatabaseAdapter;
    token: string | null;
    modelProvider: ModelProviderName;
    imageModelProvider: ModelProviderName;
    imageVisionModelProvider: ModelProviderName;
    character: Character;
    providers: Provider[];
    actions: Action[];
    evaluators: Evaluator[];
    plugins: Plugin[];

    fetch?: typeof fetch | null;

    messageManager: IMemoryManager;
    descriptionManager: IMemoryManager;
    documentsManager: IMemoryManager;
    knowledgeManager: IMemoryManager;
    ragKnowledgeManager: IRAGKnowledgeManager;
    loreManager: IMemoryManager;

    cacheManager: ICacheManager;

    services: Map<ServiceType, Service>;
    // any could be EventEmitter
    // but I think the real solution is forthcoming as a base client interface
    clients: Record<string, any>;

    verifiableInferenceAdapter?: IVerifiableInferenceAdapter | null;

    initialize(): Promise<void>;

    registerMemoryManager(manager: IMemoryManager): void;

    getMemoryManager(name: string): IMemoryManager | null;

    getService<T extends Service>(service: ServiceType): T | null;

    registerService(service: Service): void;

    getSetting(key: string): string | null;

    // Methods
    getConversationLength(): number;

    processActions(
        message: Memory,
        responses: Memory[],
        state?: State,
        callback?: HandlerCallback
    ): Promise<void>;

    evaluate(
        message: Memory,
        state?: State,
        didRespond?: boolean,
        callback?: HandlerCallback
    ): Promise<string[] | null>;

    ensureParticipantExists(userId: UUID, roomId: UUID): Promise<void>;

    ensureUserExists(
        userId: UUID,
        userName: string | null,
        name: string | null,
        source: string | null
    ): Promise<void>;

    registerAction(action: Action): void;

    ensureConnection(
        userId: UUID,
        roomId: UUID,
        userName?: string,
        userScreenName?: string,
        source?: string
    ): Promise<void>;

    ensureParticipantInRoom(userId: UUID, roomId: UUID): Promise<void>;

    ensureRoomExists(roomId: UUID): Promise<void>;

    composeState(
        message: Memory,
        additionalKeys?: { [key: string]: unknown }
    ): Promise<State>;

    updateRecentMessageState(state: State): Promise<State>;
}

export interface IImageDescriptionService extends Service {
    describeImage(
        imageUrl: string
    ): Promise<{ title: string; description: string }>;
}

export interface ITranscriptionService extends Service {
    transcribeAttachment(audioBuffer: ArrayBuffer): Promise<string | null>;
    transcribeAttachmentLocally(
        audioBuffer: ArrayBuffer
    ): Promise<string | null>;
    transcribe(audioBuffer: ArrayBuffer): Promise<string | null>;
    transcribeLocally(audioBuffer: ArrayBuffer): Promise<string | null>;
}

export interface IVideoService extends Service {
    isVideoUrl(url: string): boolean;
    fetchVideoInfo(url: string): Promise<Media>;
    downloadVideo(videoInfo: Media): Promise<string>;
    processVideo(url: string, runtime: IAgentRuntime): Promise<Media>;
}

export interface ITextGenerationService extends Service {
    initializeModel(): Promise<void>;
    queueMessageCompletion(
        context: string,
        temperature: number,
        stop: string[],
        frequency_penalty: number,
        presence_penalty: number,
        max_tokens: number
    ): Promise<any>;
    queueTextCompletion(
        context: string,
        temperature: number,
        stop: string[],
        frequency_penalty: number,
        presence_penalty: number,
        max_tokens: number
    ): Promise<string>;
    getEmbeddingResponse(input: string): Promise<number[] | undefined>;
}

export interface IBrowserService extends Service {
    closeBrowser(): Promise<void>;
    getPageContent(
        url: string,
        runtime: IAgentRuntime
    ): Promise<{ title: string; description: string; bodyContent: string }>;
}

export interface ISpeechService extends Service {
    getInstance(): ISpeechService;
    generate(runtime: IAgentRuntime, text: string): Promise<Readable>;
}

export interface IPdfService extends Service {
    getInstance(): IPdfService;
    convertPdfToText(pdfBuffer: Buffer): Promise<string>;
}

export interface IAwsS3Service extends Service {
    uploadFile(
        imagePath: string,
        subDirectory: string,
        useSignedUrl: boolean,
        expiresIn: number
    ): Promise<{
        success: boolean;
        url?: string;
        error?: string;
    }>;
    generateSignedUrl(fileName: string, expiresIn: number): Promise<string>;
}

export type SearchImage = {
    url: string;
    description?: string;
};

export type SearchResult = {
    title: string;
    url: string;
    content: string;
    rawContent?: string;
    score: number;
    publishedDate?: string;
};

export type SearchResponse = {
    answer?: string;
    query: string;
    responseTime: number;
    images: SearchImage[];
    results: SearchResult[];
};

export enum ServiceType {
    IMAGE_DESCRIPTION = "image_description",
    TRANSCRIPTION = "transcription",
    VIDEO = "video",
    TEXT_GENERATION = "text_generation",
    BROWSER = "browser",
    SPEECH_GENERATION = "speech_generation",
    PDF = "pdf",
    INTIFACE = "intiface",
    AWS_S3 = "aws_s3",
    BUTTPLUG = "buttplug",
    SLACK = "slack",
    GOPLUS_SECURITY = "goplus_security",
}

export enum LoggingLevel {
    DEBUG = "debug",
    VERBOSE = "verbose",
    NONE = "none",
}

export type KnowledgeItem = {
    id: UUID;
    content: Content;
};

export interface RAGKnowledgeItem {
    id: UUID;
    agentId: UUID;
    content: {
        text: string;
        metadata?: {
            isMain?: boolean;
            isChunk?: boolean;
            originalId?: UUID;
            chunkIndex?: number;
            source?: string;
            type?: string;
            isShared?: boolean;
            [key: string]: unknown;
        };
    };
    embedding?: Float32Array;
    createdAt?: number;
    similarity?: number;
    score?: number;
}

export interface ActionResponse {
    like: boolean;
    retweet: boolean;
    quote?: boolean;
    reply?: boolean;
}

export interface ISlackService extends Service {
    client: any;
}

/**
 * Available verifiable inference providers
 */
export enum VerifiableInferenceProvider {
    OPACITY = "opacity",
}

/**
 * Options for verifiable inference
 */
export interface VerifiableInferenceOptions {
    /** Custom endpoint URL */
    endpoint?: string;
    /** Custom headers */
    headers?: Record<string, string>;
    /** Provider-specific options */
    providerOptions?: Record<string, unknown>;
}

/**
 * Result of a verifiable inference request
 */
export interface VerifiableInferenceResult {
    /** Generated text */
    text: string;
    /** Proof */
    proof: any;
    /** Proof id */
    id?: string;
    /** Provider information */
    provider: VerifiableInferenceProvider;
    /** Timestamp */
    timestamp: number;
}

/**
 * Interface for verifiable inference adapters
 */
export interface IVerifiableInferenceAdapter {
    options: any;
    /**
     * Generate text with verifiable proof
     * @param context The input text/prompt
     * @param modelClass The model class/name to use
     * @param options Additional provider-specific options
     * @returns Promise containing the generated text and proof data
     */
    generateText(
        context: string,
        modelClass: string,
        options?: VerifiableInferenceOptions
    ): Promise<VerifiableInferenceResult>;

    /**
     * Verify the proof of a generated response
     * @param result The result containing response and proof to verify
     * @returns Promise indicating if the proof is valid
     */
    verifyProof(result: VerifiableInferenceResult): Promise<boolean>;
}

export enum TokenizerType {
    Auto = "auto",
    TikToken = "tiktoken",
}

export enum TranscriptionProvider {
    OpenAI = "openai",
    Deepgram = "deepgram",
    Local = "local",
}

export enum ActionTimelineType {
    ForYou = "foryou",
    Following = "following",
}<|MERGE_RESOLUTION|>--- conflicted
+++ resolved
@@ -255,11 +255,8 @@
     VENICE = "venice",
     AKASH_CHAT_API = "akash_chat_api",
     LIVEPEER = "livepeer",
-<<<<<<< HEAD
     LETZAI = "letzai",
-=======
     INFERA = "infera",
->>>>>>> ebe93595
 }
 
 /**
@@ -1123,7 +1120,7 @@
     processFile(file: {
         path: string;
         content: string;
-        type: 'pdf' | 'md' | 'txt',
+        type: "pdf" | "md" | "txt";
         isShared: boolean;
     }): Promise<void>;
 }
